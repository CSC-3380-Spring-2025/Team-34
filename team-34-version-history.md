--- conflicted
+++ resolved
@@ -12,10 +12,7 @@
 | 2025/04/23 | 1.0.9   | Jason Gonzales | Updated requirements.txt by adding schedule dependency. |
 | 2025/04/23 | 1.1.0   | Jason Gonzales | Fixed hidden Send Data button on pre-login status. |
 | 2025/04/23 | 1.1.1   | Felix Schafer | fixed lsu data collect not collecting some additonal notes. |
-<<<<<<< HEAD
-| 2025/04/23 | 1.1.2   | Felix Schafer | Added EE and IE LSU data |
-=======
 | 2025/04/23 | 1.1.2   | Baron Davis | added secret key for login features b/c our login info use to be hardcoded in our test.py. |
 | 2025/04/23 | 1.1.3   | Baron Davis | added new demo verison number to the live test.py so that website verison is up to date with our verison number of chef-master-v2. |
 | 2025/04/28 | 1.1.4   | Baron Davis | added correct format template to README.md |
->>>>>>> d382da2d
+| 2025/05/01 | 1.1.5   | Felix Schafer | Added EE and IE LSU data. |