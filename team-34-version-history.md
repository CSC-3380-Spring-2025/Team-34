--- conflicted
+++ resolved
@@ -28,9 +28,5 @@
 | 2025/05/01 | 1.3.4   | Felix Schafer | Changed graph axes to show different data |
 | 2025/05/04 | 1.3.5   | Baron Davis | Add Search Data, Visualize Data, Share data, to the sidebar navigate to dropdown menu. |
 | 2025/05/04 | 1.3.6   | Baron Davis | add back the edit data feature on login status page. |
-<<<<<<< HEAD
 | 2025/05/06 | 1.3.7   | Baron Davis | branched off of dev 1.3.6 v branch to create this current master (default) for fianl main branch and also cleaned scripts to follow Coding Standards.  |
 | 2025/05/06 | 1.3.8   | Baron Davis | added Sendgrid api key hardcoded in .env so that you can send emails of data if cloned locally or if you are on streamlit app and add .env to .gitignore . |
-=======
-| 2025/05/06 | 1.3.7   | Baron Davis | branched off of dev 1.3.6 v branch to create this current master (default) for fianl main branch and also cleaned scripts to follow Coding Standards.  |
->>>>>>> c08cb763
