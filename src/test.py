import sys
import os
sys.path.append(os.path.abspath(os.path.join(os.path.dirname(__file__), '..')))

import streamlit as st
import pandas as pd
import io
import time
import plotly.express as px
from src.datastore.database import (
    save_csv_data, get_files, get_csv_preview, delete_file, search_csv_data, update_csv_data, authenticate_user
)
from datetime import datetime, date

# Set page configuration
st.set_page_config(page_title="📊 Datastore CSV Dashboard", layout="wide")

# Add custom CSS for LSU colors to enhance visual appeal
st.markdown("""
    <style>
        h1 {
            color: #461D7C;
        }
        .stButton>button {
            background-color: #FABD00;
            color: white;
        }
        .stSubheader {
            color: #461D7C;
        }
    </style>
""", unsafe_allow_html=True)

# Session state
if 'logged_in' not in st.session_state:
    st.session_state.logged_in = False
if 'username' not in st.session_state:
    st.session_state.username = None
if 'show_lsu_datastore' not in st.session_state:
    st.session_state.show_lsu_datastore = False

# Add LSU images at the top of the main area
base_dir = os.path.dirname(__file__)
col1, col2 = st.columns(2)
with col1:
    st.image(os.path.join(base_dir, "lsu_data_icon.png"), caption="LSU Data Icon")
with col2:
    st.image(os.path.join(base_dir, "lsu_logo.png"), caption="LSU Logo")

# LSU Datastore Feed Shown First (regardless of login)
st.title("🌭 LSU Datastore - Livestream Data Store")
st.write("Welcome to the LSU Datastore live feed! View the latest Jobs, Courses, and Research Projects for today.")

# Add a calendar date picker
selected_date = st.date_input("📅 Select a Date to View Data:", value=datetime.now().date())
selected_date_str = selected_date.strftime("%Y-%m-%d")

# Fetch files
files = get_files()
if files:
    file_options = {}
    for file_id, filename, _, _, _ in files:
        if selected_date_str in filename and any(major.replace(" ", "_") in filename for major in ["software_engineering", "cloud_computing", "data_science"]):
            file_options[file_id] = filename

    if file_options:
        st.sidebar.subheader("📋 Select Major")
        majors = ["software_engineering", "cloud_computing", "data_science"]
        selected_major = st.sidebar.selectbox("Choose a Major:", majors, format_func=lambda x: x.replace("_", " ").title())

        st.sidebar.subheader("📂 Select Category")
        categories = ["jobs", "courses", "research", "lsu"]
        selected_category = st.sidebar.selectbox("Choose a Category:", categories, format_func=lambda x: x.upper() if x=="lsu" else x.title())

        filtered_files = {
            file_id: fname for file_id, fname in file_options.items()
            if f"{selected_category}_{selected_major}" in fname
        }

        if filtered_files:
            selected_file_id = st.selectbox("📂 Select a file to preview:", options=filtered_files.keys(), format_func=lambda x: filtered_files[x])
            if selected_file_id:
                file_path = f"src/csv_data/{file_options[selected_file_id]}"
                df = pd.read_csv(file_path)
                if not df.empty:
                    search_query = st.text_input("🔍 Search CSV Data")
                    sort_column = st.selectbox("🔽 Sort by Column", df.columns)
                    df = df.sort_values(by=sort_column)
                    if search_query:
                        df = df[df.apply(lambda row: row.astype(str).str.contains(search_query, case=False).any(), axis=1)]

                    st.write(f"📊 **Preview of {filtered_files[selected_file_id]}:**")
                    st.dataframe(df)

                    st.subheader("📊 Data Insights")
                    numerical_cols = df.select_dtypes(include=["number"]).columns
                    if len(numerical_cols) > 0:
                        x_axis = st.selectbox("📏 Select X-Axis:", numerical_cols)
                        y_axis = st.selectbox("📐 Select Y-Axis:", numerical_cols)
                        fig = px.scatter(df, x=x_axis, y=y_axis, title=f"{x_axis} vs {y_axis}")
                        st.plotly_chart(fig)
                    else:
                        st.warning("No numerical columns found for visualization.")
                else:
                    st.error("❌ No data found in the selected CSV.")
        else:
<<<<<<< HEAD
            st.warning(f"⚠️ No {selected_category.title()} data available for {selected_major.replace('_', ' ').title()} today.")
=======
            st.warning(f"⚠️ No {selected_category.capitalize()} data available for {selected_major.replace('_', ' ').capitalize()} on {selected_date_str}.")
>>>>>>> 1506b6ae
    else:
        st.warning(f"⚠️ No files uploaded for {selected_date_str}.")
else:
    st.warning("⚠️ No files uploaded yet.")

st.success("✅ LSU Datastore System Ready!")

# Sidebar Login Panel
st.sidebar.subheader("🔐 User Login")
username = st.sidebar.text_input("👤 Username")
password = st.sidebar.text_input("🔑 Password", type="password")

if st.sidebar.button("🔓 Login"):
    if authenticate_user(username, password):
        st.session_state.logged_in = True
        st.session_state.username = username
        st.session_state.show_lsu_datastore = (username == "admin" and password == "NewSecurePassword123")
        st.sidebar.success("Logged in as " + username + "!")
        st.rerun()
    else:
        st.sidebar.error("❌ Invalid credentials")

if st.session_state.logged_in:
    if st.sidebar.button("🔒 Logout"):
        st.session_state.logged_in = False
        st.session_state.username = None
        st.session_state.show_lsu_datastore = False
        st.rerun()

    # Datastore CSV Upload/Edit Mode (visible after login)
    st.title("📊 Datastore CSV Management")
    st.write("Upload, preview, edit, and manage your CSV datasets.")

    uploaded_file = st.file_uploader("📂 Upload CSV file", type=["csv"])
    if uploaded_file:
        with st.spinner("Uploading file..."):
            save_csv_data(uploaded_file.name, uploaded_file.getvalue(), len(uploaded_file.getvalue()), "csv", 1)
            time.sleep(1)
        st.success(f"✅ {uploaded_file.name} saved to the database!")

    st.subheader("📁 Stored Files in Database")
    files = get_files()
    if files:
        file_options = {file_id: filename for file_id, filename, _, _, _ in files}
        selected_file_id = st.selectbox("📂 Select a file to preview:", options=file_options.keys(), format_func=lambda x: file_options[x])
        if selected_file_id:
            df = get_csv_preview(selected_file_id)
            if not df.empty:
                search_query = st.text_input("🔍 Search CSV Data", key="search_query_main")
                sort_column = st.selectbox("🔽 Sort by Column", df.columns, key="select_column")
                df = df.sort_values(by=sort_column)
                if search_query:
                    df = df[df.apply(lambda row: row.astype(str).str.contains(search_query, case=False).any(), axis=1)]

                st.write(f"📊 **Preview of {file_options[selected_file_id]}:**")
                st.dataframe(df)

                st.subheader("✏️ Edit Data")
                edited_df = st.data_editor(df)
                if st.button("📏 Save Changes"):
                    update_csv_data(selected_file_id, edited_df)
                    st.success("✅ Changes saved!")

                csv_data = df.to_csv(index=False).encode("utf-8")
                json_data = df.to_json(orient="records")
                output = io.BytesIO()
                with pd.ExcelWriter(output, engine='xlsxwriter') as writer:
                    df.to_excel(writer, index=False)
                excel_data = output.getvalue()

                col1, col2, col3 = st.columns(3)
                with col1:
                    st.download_button("📅 Download CSV", data=csv_data, file_name=f"{file_options[selected_file_id]}.csv", mime="text/csv")
                with col2:
                    st.download_button("📅 Download JSON", data=json_data, file_name=f"{file_options[selected_file_id]}.json", mime="application/json")
                with col3:
                    st.download_button("📅 Download Excel", data=excel_data, file_name=f"{file_options[selected_file_id]}.xlsx", mime="application/vnd.openxmlformats-officedocument.spreadsheetml.sheet")

                if st.button("🗑 Delete This File"):
                    delete_file(selected_file_id)
                    st.success(f"File '{file_options[selected_file_id]}' deleted!")
                    st.rerun()
            else:
                st.error("❌ No data found in the selected CSV.")
    else:
        st.warning("⚠️ No files uploaded yet.")

    st.subheader("🔍 Global Search Across All Stored CSVs")
    global_search = st.text_input("🔎 Search CSV Data Across All Files")
    if global_search:
        results = search_csv_data(global_search)
        if results:
            st.dataframe(pd.DataFrame(results, columns=["File ID", "Row", "Column", "Value"]))
        else:
            st.warning("❌ No matches found.")

    st.success("✅ Datastore System Ready!")

# Link to DAG Grid
st.markdown("---")
st.markdown("[Link to DAG Grid](https://animated-train-jjvx5x4q9g73p5v5-8080.app.github.dev/dags/fetch_store_dag/grid)")<|MERGE_RESOLUTION|>--- conflicted
+++ resolved
@@ -104,11 +104,7 @@
                 else:
                     st.error("❌ No data found in the selected CSV.")
         else:
-<<<<<<< HEAD
             st.warning(f"⚠️ No {selected_category.title()} data available for {selected_major.replace('_', ' ').title()} today.")
-=======
-            st.warning(f"⚠️ No {selected_category.capitalize()} data available for {selected_major.replace('_', ' ').capitalize()} on {selected_date_str}.")
->>>>>>> 1506b6ae
     else:
         st.warning(f"⚠️ No files uploaded for {selected_date_str}.")
 else:
