--- conflicted
+++ resolved
@@ -626,10 +626,6 @@
 
 
 
-<<<<<<< HEAD
-
-=======
->>>>>>> 623a5039
                         # Email functionality
                         st.subheader("Share Data via Email")
                         email_input = st.text_input("Enter your email address:", key="email_live")
