import os
import sys
import psutil  # Added for system metrics
<<<<<<< HEAD
import pyarrow  # Added for Parquet support
=======
>>>>>>> a447b8f6
sys.path.append(os.path.abspath(os.path.join(os.path.dirname(__file__), '..')))


import streamlit as st
import pandas as pd
import io
import time
import plotly.express as px
from src.datastore.database import (
    save_csv_data, get_files, get_csv_preview, delete_file, search_csv_data, update_csv_data, authenticate_user
)
from datetime import datetime
from sendgrid import SendGridAPIClient
from sendgrid.helpers.mail import Mail, Attachment, FileContent, FileName, FileType, Disposition
import base64
import re


# Load environment variables from .env file (for local development only)
if not os.getenv("IS_STREAMLIT_CLOUD", False):
    try:
        from dotenv import load_dotenv
        load_dotenv()
    except ImportError:
        pass


# Set page configuration
st.set_page_config(page_title="📊 LSU Datastore", layout="wide")


# Determine color scheme based on login status
if st.session_state.get('logged_in', False):
    # Blue and Gray for logged-in state (RasCore-inspired)
    background_color = "#F5F6F5"  # Light gray
    main_background = "#FFFFFF"
    sidebar_background = "#E8ECEF"
    primary_color = "#0056D2"  # Blue
    secondary_color = "#003087"  # Darker blue for hover
    text_color = "#333333"
    text_light_color = "#666666"
else:
    # LSU Purple and Gold for pre-login state
    background_color = "url('bck.jpg')"  # Local image background
    main_background = "rgba(255, 255, 255, 0.9)"  # Semi-transparent white
    sidebar_background = "#461D7C"
    primary_color = "#461D7C"
    secondary_color = "#FABD00"
    text_color = "#000000"
    text_light_color = "#461D7C"


# Custom CSS with dynamic color scheme
st.markdown(f"""
    <style>
        @import url('https://fonts.googleapis.com/css2?family=Roboto:wght@400;700&display=swap');
        @import url('https://cdnjs.cloudflare.com/ajax/libs/font-awesome/6.4.0/css/all.min.css');


        /* General Styling */
        body, .stApp {{
            background: {background_color} !important;
            background-size: cover !important;
            background-position: center !important;
            color: {text_color} !important;
            font-family: 'Roboto', sans-serif !important;
        }}


        /* Main content area */
        .main {{
            background-color: {main_background};
            padding: 40px;
            margin: 20px;
            border-radius: 8px;
            box-shadow: 0 2px 4px rgba(0, 0, 0, 0.1);
        }}


        /* Sidebar */
        .stSidebar {{
            background-color: {sidebar_background} !important;
            padding: 20px !important;
        }}
        .stSidebar .sidebar-content {{
            width: 200px !important;
        }}
        .stSidebar h2 {{
            font-size: 18px !important;
            color: #FFFFFF !important;  /* White for contrast on purple sidebar */
            margin-bottom: 10px !important;
            font-weight: bold !important;
        }}
        .stSidebar a, .stSidebar .stSelectbox label {{
            color: {secondary_color} !important;
            text-decoration: underline !important;
            font-size: 14px !important;
        }}
        .stSidebar a:hover {{
            color: {secondary_color} !important;
            text-decoration: underline !important;
        }}


        /* Headers and text */
        h1, h2, h3 {{
            color: {text_color} !important;
            font-family: 'Roboto', sans-serif !important;
            font-weight: bold !important;
        }}
        h1 {{
            font-size: 32px !important;
            margin-bottom: 10px !important;
        }}
        h2 {{
            font-size: 24px !important;
            margin-top: 30px !important;
            margin-bottom: 15px !important;
        }}
        p {{
            font-size: 16px !important;
            line-height: 1.6 !important;
            color: {text_light_color} !important;
            font-weight: bold !important;
        }}


        /* Images */
        .ras-image {{
            max-width: 100%;
            border: 2px solid {primary_color};
            border-radius: 8px;
        }}


        /* Buttons */
        .stButton>button {{
            background-color: {primary_color};
            color: #FFFFFF;
            border-radius: 5px;
            padding: 8px 16px;
            font-weight: bold;
            border: none;
            transition: background-color 0.3s;
        }}
        .stButton>button:hover {{
            background-color: {secondary_color};
        }}
        /* Ensure sidebar buttons are always visible and yellow */
        section[data-testid="stSidebar"] .stButton>button {{
            background-color: {secondary_color} !important;  /* Yellow color for sidebar buttons */
            opacity: 1 !important;
            visibility: visible !important;
            display: block !important;
            margin-bottom: 10px !important;
        }}
        section[data-testid="stSidebar"] .stButton>button:hover {{
            background-color: {secondary_color} !important;  /* Keep yellow on hover */
            opacity: 1 !important;
            visibility: visible !important;
        }}
        /* Filter Dropdowns */
        .filter-container {{
            display: flex;
            gap: 20px;
            margin-bottom: 20px;
        }}


        /* Demo Label */
        .demo-info {{
            display: flex;
            align-items: center;
            gap: 10px;
            margin-bottom: 20px;
            justify-content: center;
        }}
        .demo-text {{
            font-size: 14px;
            color: {text_light_color};
            font-weight: bold;
        }}
        .live-demo-badge {{
            background: linear-gradient(45deg, {primary_color}, {secondary_color});
            color: #FFFFFF;
            padding: 6px 12px;
            border-radius: 20px;
            font-size: 13px;
            font-weight: 700;
            text-transform: uppercase;
            box-shadow: 0 2px 5px rgba(0, 0, 0, 0.3);
            display: flex;
            align-items: center;
            gap: 5px;
            animation: pulse 2s infinite;
        }}
        .live-demo-badge i {{
            color: #FFFFFF;
        }}
        @keyframes pulse {{
            0% {{
                box-shadow: 0 2px 5px rgba(0, 0, 0, 0.3);
            }}
            50% {{
                box-shadow: 0 2px 15px rgba(0, 0, 0, 0.5);
            }}
            100% {{
                box-shadow: 0 2px 5px rgba(0, 0, 0, 0.3);
            }}
        }}
    </style>
""", unsafe_allow_html=True)


# Session state
if 'logged_in' not in st.session_state:
    st.session_state.logged_in = False
if 'username' not in st.session_state:
    st.session_state.username = None
if 'show_lsu_datastore' not in st.session_state:
    st.session_state.show_lsu_datastore = False


# Sidebar Navigation (mimicking RasCore with updated links)
with st.sidebar:
    st.header("DATABASE-RELATED LINKS")
    st.markdown("[GitHub Page](https://github.com)")


    st.header("SOFTWARE-RELATED LINKS")
    st.markdown("[BioPython](https://biopython.org/)")
    st.markdown("[RDKit](https://www.rdkit.org/)")
    st.markdown("[PDBrenum](https://pdbrenumbering.org/)")
    st.markdown("[fpocket](https://github.com/Discngine/fpocket)")
    st.markdown("[PyMOL](https://pymol.org/)")
    st.markdown("[3dmol](https://3dmol.csb.pitt.edu/)")
    st.markdown("[pandas](https://pandas.pydata.org/)")
    st.markdown("[NumPy](https://numpy.org/)")
    st.markdown("[SciPy](https://scipy.org/)")
    st.markdown("[sklearn](https://scikit-learn.org/)")
    st.markdown("[matplotlib](https://matplotlib.org/)")
    st.markdown("[seaborn](https://seaborn.pydata.org/)")
    st.markdown("[streamlit](https://streamlit.io/)")


    # Sidebar Login Panel
    st.header("USER LOGIN")
    username = st.text_input("Username", key="login_username")
    password = st.text_input("Password", type="password", key="login_password")
    if st.button("Login"):
        # Clear the page and show a loading spinner for 3 seconds
        st.empty()
        with st.spinner("Logging in..."):
            time.sleep(3)  # 3-second delay with blank page
        if authenticate_user(username, password):
            st.session_state.logged_in = True
            st.session_state.username = username
            st.session_state.show_lsu_datastore = (username == "admin" and password == "NewSecurePassword123")
            st.success(f"Logged in as {username}!")
            st.rerun()
        else:
            st.error("Invalid credentials")
            st.rerun()


    if st.session_state.logged_in:
        if st.button("Logout"):
            # Clear the page and show a loading spinner for 3 seconds
            st.empty()
            with st.spinner("Logging out..."):
                time.sleep(3)  # 3-second delay with blank page
            st.session_state.logged_in = False
            st.session_state.username = None
            st.session_state.show_lsu_datastore = False
            st.rerun()


# Main Content Area
with st.container():
    # Demo Label at the Top
    st.markdown(f"""
        <div class="demo-info">
            <span class="demo-text">Demo 1.0.0</span>
            <span class="live-demo-badge"><i class="fas fa-rocket"></i> Live Demo</span>
        </div>
    """, unsafe_allow_html=True)


    st.markdown('<div class="main">', unsafe_allow_html=True)


    # Header Section
    st.header("LSU Datastore")
    st.subheader("A tool for managing and analyzing data at LSU")
    st.markdown("Created by the LSU Data Science Team", unsafe_allow_html=True)
    st.markdown("Powered by Streamlit", unsafe_allow_html=True)


    # Placeholder for an image (replace with your actual image path)
    base_dir = os.path.dirname(__file__)
    try:
        st.image(os.path.join(base_dir, "lsu_data_icon.png"), caption="LSU Datastore Visualization", use_container_width=True, output_format="PNG")
    except FileNotFoundError:
        st.warning("Image not found. Please add 'lsu_data_icon.png' to your project directory.")


    # Filter Dropdowns (top left)
    st.markdown('<div class="filter-container">', unsafe_allow_html=True)
    col1, col2, _ = st.columns([1, 1, 3])
    with col1:
        majors = ["software_engineering", "cloud_computing", "data_science"]
        selected_major = st.selectbox("Filter by Major:", majors, format_func=lambda x: x.replace("_", " ").capitalize())
    with col2:
        categories = ["jobs", "courses", "research", "lsu"]
        selected_category = st.selectbox("Filter by Category:", categories, format_func=lambda x: x.upper() if x == "lsu" else x.capitalize())
    st.markdown('</div>', unsafe_allow_html=True)


    # Summary Section
    st.subheader("Summary")
    st.markdown("""
        The LSU Datastore is a tool for managing and analyzing datasets at LSU, including research projects, jobs, and courses.
        The Datastore provides a continuously updated platform for accessing data, performing searches, and sharing insights.
        Details of our work are provided in the LSU Data Science Repository.
        We hope that researchers will use the LSU Datastore to gain insights into academic and professional opportunities.
    """)


    # Usage Section
    st.subheader("Usage")
    st.markdown("""
        To the left is a dropdown menu for navigating the LSU Datastore features:


        - **Home Page**: Overview of the LSU Datastore platform.
        - **Database Overview**: View and manage datasets stored in the LSU Datastore.
        - **Search Data**: Search for specific entries across all datasets.
        - **Visualize Data**: Explore data visualizations for numerical datasets.
        - **Share Data**: Share datasets via email with collaborators.
        - **Manage Data**: Upload, edit, and delete datasets (requires login).
    """)


    # Livestream Data Store Section with Filters and Calendar
    st.subheader("LSU Datastore - Livestream Data Store")
    st.markdown("Select a date to view Jobs, Courses, Research Projects, or LSU-specific data for that day.")


    # Calendar widget for date selection
    selected_date = st.date_input("Select a date:", value=datetime.now(), key="date_select")
    formatted_date = selected_date.strftime("%Y-%m-%d")


    files = get_files()
    if files:
        file_options = {}
        for file_id, filename, _, _, _ in files:
            # Check if the filename matches the selected date, major, and category
            if selected_category == "lsu":
                # For "lsu" category, match files starting with "lsu"
                if (filename.lower().startswith("lsu") and
                    formatted_date in filename and
                    selected_major in filename):
                    file_options[file_id] = filename
            else:
                # For other categories, match as before
                if (selected_category in filename and
                    formatted_date in filename and
                    selected_major in filename):
                    file_options[file_id] = filename


        if file_options:
            col1, col2 = st.columns([3, 1])
            with col1:
                selected_file_id = st.selectbox(
                    "Select a dataset to preview:",
                    options=file_options.keys(),
                    format_func=lambda x: file_options[x],
                    key="live_select"
                )
                if selected_file_id:
                    df = get_csv_preview(selected_file_id)
                    if not df.empty:
                        st.write(f"**Preview of {file_options[selected_file_id]}:**")
                        st.dataframe(df, hide_index=True)


                        # Download Data Section
                        st.subheader("Download Data")
                        col_dl1, col_dl2 = st.columns(2)
                        with col_dl1:
                            csv_data = df.to_csv(index=False).encode("utf-8")
                            st.download_button(
                                label="Download CSV",
                                data=csv_data,
                                file_name=f"{file_options[selected_file_id]}.csv",
                                mime="text/csv",
                                key="download_csv_live"
                            )
                        with col_dl2:
                            parquet_buffer = io.BytesIO()
                            df.to_parquet(parquet_buffer, engine="pyarrow", index=False)
                            parquet_data = parquet_buffer.getvalue()
                            st.download_button(
                                label="Download Parquet",
                                data=parquet_data,
                                file_name=f"{file_options[selected_file_id]}.parquet",
                                mime="application/octet-stream",
                                key="download_parquet_live"
                            )



                        # Email functionality
                        st.subheader("Share Data via Email")
                        email_input = st.text_input("Enter your email address:", key="email_live")
                        if st.button("Send Data", key="send_live"):
                            if email_input:
                                email_regex = r'^[a-zA-Z0-9_.+-]+@[a-zA-Z0-9-]+\.[a-zA-Z0-9-.]+$'
                                if not re.match(email_regex, email_input):
                                    st.error("Invalid email address format.")
                                else:
                                    try:
                                        csv_buffer = io.StringIO()
                                        df.to_csv(csv_buffer, index=False)
                                        csv_data = csv_buffer.getvalue().encode('utf-8')
                                        encoded_file = base64.b64encode(csv_data).decode()


                                        message = Mail(
                                            from_email='bdav213@lsu.edu',
                                            to_emails=email_input,
                                            subject=f'LSU Datastore: {file_options[selected_file_id]} Data',
                                            html_content=f'<p>Attached is the data from {file_options[selected_file_id]} as viewed on the LSU Datastore Dashboard.</p>'
                                        )


                                        attachment = Attachment(
                                            FileContent(encoded_file),
                                            FileName(file_options[selected_file_id]),
                                            FileType('text/csv'),
                                            Disposition('attachment')
                                        )
                                        message.attachment = attachment


                                        sg = SendGridAPIClient(os.environ.get('SENDGRID_API_KEY'))
                                        response = sg.send(message)


                                        if response.status_code == 202:
                                            st.success(f"Data sent to {email_input}!")
                                        else:
                                            st.error(f"Failed to send email. Status code: {response.status_code}")
                                    except Exception as e:
                                        st.error(f"Error sending email: {str(e)}")
                            else:
                                st.warning("Please enter an email address.")
                    else:
                        st.error("No data found in the selected dataset.")
            with col2:
                try:
                    st.image(os.path.join(base_dir, "lsu_logo.png"), caption="LSU Datastore Process", use_container_width=True, output_format="PNG")
                except FileNotFoundError:
                    st.warning("Image not found. Please add 'lsu_logo.png' to your project directory.")
        else:
            st.warning(f"No {selected_category.upper() if selected_category == 'lsu' else selected_category.capitalize()} data available for {selected_major.replace('_', ' ').capitalize()} on {formatted_date}.")
    else:
        st.warning("No datasets uploaded yet.")


    # Data Visualization Section
    if files and file_options and selected_file_id and not df.empty:
        st.subheader("Visualize Data")
        numerical_cols = df.select_dtypes(include=["number"]).columns
        if len(numerical_cols) > 0:
            x_axis = st.selectbox("Select X-Axis:", numerical_cols, key="x_axis")
            y_axis = st.selectbox("Select Y-Axis:", numerical_cols, key="y_axis")
            fig = px.scatter(df, x=x_axis, y=y_axis, title=f"{x_axis} vs {y_axis}")
            st.plotly_chart(fig, use_container_width=True)
        else:
            st.warning("No numerical columns found for visualization.")


    # Search Data Section
    st.subheader("Search Data")
    global_search = st.text_input("Search across all datasets:")
    if global_search:
        results = search_csv_data(global_search)
        if results:
            st.dataframe(pd.DataFrame(results, columns=["File ID", "Row", "Column", "Value"]))
        else:
            st.warning("No matches found.")


    # System Performance Metrics Section
    st.subheader("System Performance Metrics")
    placeholder = st.empty()
    for _ in range(60):  # Update for 60 seconds
        cpu_usage = psutil.cpu_percent(interval=1)
        memory_usage = psutil.virtual_memory().percent
        with placeholder.container():
            col1, col2 = st.columns(2)
            with col1:
                st.metric("CPU Usage", f"{cpu_usage}%")
            with col2:
                st.metric("Memory Usage", f"{memory_usage}%")


    # Manage Data Section (visible after login)
    if st.session_state.logged_in:
        st.subheader("Manage Data")
        uploaded_file = st.file_uploader("Upload dataset (CSV)", type=["csv"])
        if uploaded_file:
            with st.spinner("Uploading dataset..."):
                save_csv_data(uploaded_file.name, uploaded_file.getvalue(), len(uploaded_file.getvalue()), "csv", 1)
                time.sleep(1)
            st.success(f"{uploaded_file.name} saved to the database!")


        if files:
            st.write("**Manage Stored Datasets:**")
            manage_file_id = st.selectbox("Select a dataset to manage:", options=file_options.keys(), format_func=lambda x: file_options[x], key="manage_select")
            if manage_file_id:
                manage_df = get_csv_preview(manage_file_id)
                if not manage_df.empty:
                    st.write(f"**Preview of {file_options[manage_file_id]}:**")
                    st.dataframe(manage_df)


                    st.subheader("Edit Data")
                    edited_df = st.data_editor(manage_df)
                    if st.button("Save Changes"):
                        update_csv_data(manage_file_id, edited_df)
                        st.success("Changes saved!")


                    csv_data = manage_df.to_csv(index=False).encode("utf-8")
                    json_data = manage_df.to_json(orient="records")
                    output = io.BytesIO()
                    with pd.ExcelWriter(output, engine='xlsxwriter') as writer:
                        manage_df.to_excel(writer, index=False)
                    excel_data = output.getvalue()


                    col1, col2, col3 = st.columns(3)
                    with col1:
                        st.download_button("Download CSV", data=csv_data, file_name=f"{file_options[manage_file_id]}.csv", mime="text/csv")
                    with col2:
                        st.download_button("Download JSON", data=json_data, file_name=f"{file_options[manage_file_id]}.json", mime="application/json")
                    with col3:
                        st.download_button("Download Excel", data=excel_data, file_name=f"{file_options[manage_file_id]}.xlsx", mime="application/vnd.openxmlformats-officedocument.spreadsheetml.sheet")


                    if st.button("Delete This Dataset"):
                        delete_file(manage_file_id)
                        st.success(f"Dataset '{file_options[manage_file_id]}' deleted!")
                        st.rerun()
                else:
                    st.error("No data found in the selected dataset.")
        else:
            st.warning("No datasets uploaded yet.")


    st.markdown('</div>', unsafe_allow_html=True)


# Link to DAG Grid
st.markdown("---")
st.markdown("[Link to DAG Grid](https://animated-train-jjvx5x4q9g73p5v5-8080.app.github.dev/dags/fetch_store_dag/grid)")<|MERGE_RESOLUTION|>--- conflicted
+++ resolved
@@ -1,10 +1,7 @@
 import os
 import sys
 import psutil  # Added for system metrics
-<<<<<<< HEAD
 import pyarrow  # Added for Parquet support
-=======
->>>>>>> a447b8f6
 sys.path.append(os.path.abspath(os.path.join(os.path.dirname(__file__), '..')))
 
 
