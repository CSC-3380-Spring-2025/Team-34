--- conflicted
+++ resolved
@@ -1106,11 +1106,8 @@
     st.markdown(
         """
         <div class="demo-info">
-<<<<<<< HEAD
+
             <span class="demo-text">Demo 1.3.8</span>
-=======
-            <span class="demo-text">Demo 1.3.7</span>
->>>>>>> c08cb763
             <span class="live-demo-badge"><i class="fas fa-rocket"></i> Live Demo</span>
         </div>
         """,
